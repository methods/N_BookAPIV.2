--- conflicted
+++ resolved
@@ -4,13 +4,8 @@
 from bson.objectid import ObjectId
 import pytest
 from pymongo import MongoClient
-<<<<<<< HEAD
 from database import user_services
 from app import app
-=======
-from database import user_services, reservation_services
-from app import app, get_book_collection
->>>>>>> 4e488080
 
 # pylint: disable=R0801
 @pytest.fixture(name="client")
@@ -116,7 +111,6 @@
 
     return _create_logged_out_client
 
-<<<<<<< HEAD
 @pytest.fixture(name="reservation_setup")
 def reservation_scenario(user_factory, authenticated_client):
     """
@@ -148,8 +142,6 @@
         "reservation": created_reservation
     }
 
-=======
->>>>>>> 4e488080
 # Define multiple book payloads for testing
 book_payloads = [
     {
@@ -273,12 +265,8 @@
     assert book_in_db['title'] == 'The Deleted Book'  # The title was NOT updated
     assert book_in_db['state'] == 'deleted'
 
-
-<<<<<<< HEAD
 def test_get_reservation_succeeds_for_admin(reservation_setup):
-=======
-def test_get_reservation_succeeds_for_admin(authenticated_client, user_factory):
->>>>>>> 4e488080
+
     """
     INTEGRATION TEST for GET /books/{id}/reservations/{id} as an admin.
 
@@ -287,7 +275,6 @@
     THEN the decorators should grant access and the view should return a 200 OK
     with the correct reservation data.
     """
-<<<<<<< HEAD
     # Arrange - the test database and documents are set up in the fixture
     test_admin_client = reservation_setup["test_admin_client"]
     book_id = reservation_setup["book"]["id"]
@@ -295,44 +282,6 @@
 
     # ACT
     response = test_admin_client.get(
-=======
-    # Arrange
-    # 1. Create the two users we need using the factory.
-    owner_user = user_factory(role='viewer', name='Owner User')
-    admin_user = user_factory(role='admin', name='Admin User')
-    # 2. Create a client that is logged in as the ADMIN.
-    test_client = authenticated_client(admin_user)
-
-    # Act: send the POST request to add the book to be reserved into the database
-    response = test_client.post(
-        "/books",
-        json=book_payloads[0]
-    )
-    # Check the response
-    assert response.status_code == 201
-    assert response.headers["content-type"] == "application/json"
-    result = response.get_json()
-    book_id = str(result.get('id'))
-
-    # Arrange
-    # Get the user_doc for the owner of the reservation to be created
-    user_doc = owner_user
-
-    # Call the books_collection to pass to the reservation function
-    books_collection = get_book_collection()
-
-    # Pass the book_id, user: dict and books_collection to the reservation function
-    # We can't use the real route as the logged-in user is an admin, not the owner in this case
-    res_result = reservation_services.create_reservation_for_book(
-        book_id,
-        user_doc,
-        books_collection
-    )
-    reservation_id = res_result.get('id')
-
-    # ACT
-    response = test_client.get(
->>>>>>> 4e488080
         f"/books/{book_id}/reservations/{reservation_id}"
     )
 
@@ -341,11 +290,7 @@
     response_data = response.get_json()
     assert response_data['id'] == reservation_id
 
-<<<<<<< HEAD
 def test_get_reservation_succeeds_for_owner_not_admin(reservation_setup):
-=======
-def test_get_reservation_succeeds_for_owner_not_admin(authenticated_client, user_factory):
->>>>>>> 4e488080
     """
      INTEGRATION TEST for GET /books/{id}/reservations/{id} as a user who owns the reservation.
 
@@ -354,40 +299,10 @@
     THEN the decorators should grant access and the view should return a 200 OK
     with the correct reservation data.
     """
-<<<<<<< HEAD
     # Arrange - the test database and documents are set up in the fixture
     owner_client = reservation_setup["owner_client"]
     book_id = reservation_setup["book"]["id"]
     reservation_id = reservation_setup["reservation"]["id"]
-=======
-    # Arrange
-    # Create the owner user and log them in
-    owner_user = user_factory(role='viewer', name='Owner User')
-    owner_client = authenticated_client(owner_user)
-
-    # And create an admin user to add the book to the database...
-    admin_user = user_factory(role='admin', name='Admin User')
-    test_admin_client = authenticated_client(admin_user)
-    # Add the book to be reserved into the database using the actual route
-    response = test_admin_client.post(
-        "/books",
-        json=book_payloads[1]
-    )
-    # Check the book was added correctly and get the book_id created
-    assert response.status_code == 201
-    assert response.headers["content-type"] == "application/json"
-    result = response.get_json()
-    book_id = str(result.get('id'))
-
-    # Create the reservation - using the real route as the non-admin owner
-    res_response = owner_client.post(
-        f"/books/{book_id}/reservations"
-    )
-    # Check the reservation was added and get the reservation_id
-    assert res_response.status_code == 201
-    res_data = res_response.get_json()
-    reservation_id = res_data.get('id')
->>>>>>> 4e488080
 
     # Act - attempt to access the reservation logged in as the owner
     response = owner_client.get(
@@ -399,55 +314,22 @@
     response_data = response.get_json()
     assert response_data['id'] == reservation_id
 
-<<<<<<< HEAD
 def test_get_reservation_fails_for_user_not_admin_or_owner(
         authenticated_client,
         user_factory,
         reservation_setup
 ):
-=======
-def test_get_reservation_fails_for_user_not_admin_or_owner(authenticated_client, user_factory):
->>>>>>> 4e488080
     """
      INTEGRATION TEST for GET /books/{id}/reservations/{id} as a user
      who does not own the reservation.
 
     GIVEN a logged-in user and an existing reservation owned a different user
     WHEN a GET request is made to the reservation's specific URL
-<<<<<<< HEAD
     THEN the decorators should deny access and the view should return 403 Forbidden
     """
     # Arrange - the test database and documents are set up in the fixture
     book_id = reservation_setup["book"]["id"]
     reservation_id = reservation_setup["reservation"]["id"]
-=======
-    THEN the decorators should deny access and the view should return a 200 OK
-    with the correct reservation data.
-    """
-    # Arrange
-    # Create an admin user to add the book to the database and create a reservation
-    admin_user = user_factory(role='admin', name='Admin User')
-    test_admin_client = authenticated_client(admin_user)
-
-    response = test_admin_client.post(
-        "/books",
-        json=book_payloads[1]
-    )
-    # Check the book was added correctly and get the book_id created
-    assert response.status_code == 201
-    assert response.headers["content-type"] == "application/json"
-    result = response.get_json()
-    book_id = str(result.get('id'))
-
-    # Create a reservation using the logged in admin user
-    res_response = test_admin_client.post(
-        f"/books/{book_id}/reservations"
-    )
-    # Check the reservation was added and get the reservation_id
-    assert res_response.status_code == 201
-    res_data = res_response.get_json()
-    reservation_id = res_data.get('id')
->>>>>>> 4e488080
 
     # Create a non-admin user who does not own the reservation
     non_owner_user = user_factory(role='viewer', name='Non-Owner User')
@@ -467,11 +349,7 @@
     assert "don't have the permission" in response_data["description"]
 
 def test_get_reservation_with_anonymous_user_redirects_to_login(
-<<<<<<< HEAD
         reservation_setup,
-=======
-        authenticated_client,
->>>>>>> 4e488080
         user_factory,
         logout_client
 ):
@@ -481,35 +359,9 @@
     THEN the login_required decorator should deny access
     AND the view should return a 302 redirect to the login page.
     """
-<<<<<<< HEAD
-    # Arrange - the test database and documents are set up in the fixture
-    book_id = reservation_setup["book"]["id"]
-    reservation_id = reservation_setup["reservation"]["id"]
-=======
-    # Arrange
-    # Create an admin user to add the book to the database and create a reservation
-    admin_user = user_factory(role='admin', name='Admin User')
-    test_admin_client = authenticated_client(admin_user)
-
-    response = test_admin_client.post(
-        "/books",
-        json=book_payloads[1]
-    )
-    # Check the book was added correctly and get the book_id created
-    assert response.status_code == 201
-    assert response.headers["content-type"] == "application/json"
-    result = response.get_json()
-    book_id = str(result.get('id'))
-
-    # Create a reservation using the logged in admin user
-    res_response = test_admin_client.post(
-        f"/books/{book_id}/reservations"
-    )
-    # Check the reservation was added and get the reservation_id
-    assert res_response.status_code == 201
-    res_data = res_response.get_json()
-    reservation_id = res_data.get('id')
->>>>>>> 4e488080
+    # Arrange - the test database and documents are set up in the fixture
+    book_id = reservation_setup["book"]["id"]
+    reservation_id = reservation_setup["reservation"]["id"]
 
     # Create a session with a logged out user
     invisible_user = user_factory(role='viewer', name='Invisible User')
@@ -525,47 +377,17 @@
     assert response.status_code == 302
     assert 'http://localhost:5000/auth/login' in response.location
 
-<<<<<<< HEAD
 def test_get_reservation_with_non_existent_id_returns_404(reservation_setup):
-=======
-def test_get_reservation_with_non_existent_id_returns_404(authenticated_client, user_factory):
->>>>>>> 4e488080
     """
     GIVEN a logged-in admin user and a correct book_id
     AND a reservation UUID that is valid in format but does not exist in the database
     WHEN a GET request is made to the reservation's specific URL
     THEN the application should return a 404 Not Found response.
     """
-<<<<<<< HEAD
     # Arrange - the test database and documents are set up in the fixture
     test_admin_client = reservation_setup["test_admin_client"]
     book_id = reservation_setup["book"]["id"]
     reservation_id = reservation_setup["reservation"]["id"]
-=======
-    # Arrange
-    # Create the admin user and client
-    admin_user = user_factory(role='admin', name='Admin User')
-    test_admin_client = authenticated_client(admin_user)
-    # Add a book to the database, check it and retrieve the id
-    response = test_admin_client.post(
-        "/books",
-        json=book_payloads[1]
-    )
-    # Check the book was added correctly and get the book_id created
-    assert response.status_code == 201
-    assert response.headers["content-type"] == "application/json"
-    result = response.get_json()
-    book_id = str(result.get('id'))
-
-    # Create a reservation using the logged in admin user
-    res_response = test_admin_client.post(
-        f"/books/{book_id}/reservations"
-    )
-    # Check the reservation was added and get the reservation_id
-    assert res_response.status_code == 201
-    res_data = res_response.get_json()
-    reservation_id = res_data.get('id')
->>>>>>> 4e488080
 
     # Create a correctly formatted uuid and check it DOESN'T match the real one
     wrong_res_id = str(uuid.uuid4())
@@ -581,7 +403,6 @@
     assert response.status_code == 404
     assert response.headers["content-type"] == "application/json"
     result = response.get_json()
-<<<<<<< HEAD
     assert "not found" in result.get("description")
 
 def test_delete_reservation_succeeds_for_owner_not_admin(reservation_setup):
@@ -682,7 +503,4 @@
 
     # Assert
     assert response.status_code == 302
-    assert "http://localhost:5000/auth/login" in response.location
-=======
-    assert "not found" in result.get("description")
->>>>>>> 4e488080
+    assert "http://localhost:5000/auth/login" in response.location