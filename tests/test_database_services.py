--- conflicted
+++ resolved
@@ -5,16 +5,12 @@
 from pymongo import ReturnDocument
 from pymongo.errors import ConnectionFailure
 from bson.objectid import ObjectId
-<<<<<<< HEAD
 from database.mongo_helper import (
     insert_book_to_mongo,
     find_all_books,
     find_one_book,
     delete_book_by_id
 )
-=======
-from database.mongo_helper import insert_book_to_mongo, find_all_books, find_one_book
->>>>>>> cae36970
 from database import user_services
 
 def test_insert_book_to_mongo():
@@ -86,11 +82,8 @@
     # Mock the books collection
     mock_books_collection = MagicMock()
 
-<<<<<<< HEAD
     # Define our "fake database" state and the specific IDs we will test
-=======
-    # 2. Define our "fake database" state and the specific IDs we will test.
->>>>>>> cae36970
+
     correct_id = ObjectId()
     wrong_id = ObjectId()
 
@@ -100,16 +93,8 @@
         'author': 'Jane Doe'
     }
 
-<<<<<<< HEAD
-    # Define the "side effect" function
     def find_one_side_effect(query):
-=======
-    # 3. Define the "side effect" function. This is our smart mock logic.
-    #    It must accept the same arguments as the real find_one method.
-    def find_one_side_effect(query):
-        print(f"Mock find_one was called with query: {query}")  # For debugging!
-
->>>>>>> cae36970
+
         # Check if the query matches what we expect for the correct book
         if query == {'_id': correct_id}:
             # If the query is correct, return the document
@@ -156,7 +141,6 @@
     # The function should catch the Exception and return None
     assert result is None
 
-<<<<<<< HEAD
 def test_delete_book_by_id_soft_deletes_book():
     """
     GIVEN a MongoDB ObjectId that should be deleted
@@ -227,8 +211,6 @@
     result_invalid_id = delete_book_by_id(invalid_id, mock_books_collection)
     assert result_invalid_id is None
 
-=======
->>>>>>> cae36970
 def test_get_or_create_user_with_existing_user(mocker):
     """
     If get_or_create_user_from_oidc is called with an existing user, it should
