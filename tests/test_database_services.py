--- conflicted
+++ resolved
@@ -10,12 +10,8 @@
     insert_book_to_mongo,
     find_all_books,
     find_one_book,
-<<<<<<< HEAD
     delete_book_by_id,
     update_book_by_id
-=======
-    delete_book_by_id
->>>>>>> bcf8ac8b
 )
 from database import user_services
 
@@ -89,12 +85,6 @@
     mock_books_collection = MagicMock()
 
     # Define our "fake database" state and the specific IDs we will test
-<<<<<<< HEAD
-=======
-
-    correct_id = ObjectId()
-    wrong_id = ObjectId()
->>>>>>> bcf8ac8b
 
     correct_id = str(uuid.uuid4())
     wrong_id = str(uuid.uuid4())
