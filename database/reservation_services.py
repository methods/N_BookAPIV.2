--- conflicted
+++ resolved
@@ -15,8 +15,6 @@
     """
     Exception raised when a reservation cannot be found in the database
     """
-
-<<<<<<< HEAD
 
 def _process_reservation_for_api(reservation_doc):
     """
@@ -38,8 +36,6 @@
 
     return doc_copy
 
-=======
->>>>>>> 4e488080
 def get_reservations_collection():
     """
     Connect to the database and return the reservations collection
@@ -98,7 +94,6 @@
     created_reservation.pop('user_id', None)
     created_reservation['reservedAt'] = created_reservation['reservedAt'].isoformat()
     return created_reservation
-<<<<<<< HEAD
 
 def find_reservation_by_id(reservation_id):
     """
@@ -107,16 +102,6 @@
     # Prepare the collection to be searched
     reservations_collection = get_reservations_collection()
 
-=======
-
-def find_reservation_by_id(reservation_id):
-    """
-    Find a reservation record by its 'id' field which is uuid.
-    """
-    # Prepare the collection to be searched
-    reservations_collection = get_reservations_collection()
-
->>>>>>> 4e488080
     # Search the collection using the given reservation_id
     result = reservations_collection.find_one({'id': reservation_id})
     if result is None:
@@ -124,7 +109,6 @@
             f"Reservation with ID {reservation_id} cannot be found in the database."
         )
     # Prepare the returned reservation document for output and return it
-<<<<<<< HEAD
     return _process_reservation_for_api(result)
 
 def cancel_reservation_by_id(reservation_id):
@@ -157,11 +141,4 @@
         raise ReservationNotFoundError(
             f"Reservation with ID {reservation_id} cannot be found in the database."
         )
-    return _process_reservation_for_api(updated_doc)
-=======
-    result.pop('_id', None)
-    # result.pop('user_id', None)
-    result['user_id'] = str(result['user_id'])
-    result['reservedAt'] = result['reservedAt'].isoformat()
-    return result
->>>>>>> 4e488080
+    return _process_reservation_for_api(updated_doc)