"""Module containing pymongo helper functions."""
from bson.objectid import ObjectId, InvalidId
<<<<<<< HEAD
from pymongo import ReturnDocument
=======
>>>>>>> cae36970

def insert_book_to_mongo(new_book, books_collection):
    """Add a new book to the MongoDB collection."""
    result = books_collection.insert_one(new_book)
    if result.acknowledged:
        print("New book was successfully inserted.")
    return str(result.inserted_id)

def find_all_books(books_collection):
    """
    Returns a list of all books in the collection.
    """
    # Use find({}) to get a mongoDB Cursor object for all books
    books_cursor = books_collection.find({})

    # Use list() to iterate through the collection using the Cursor
    books_list = list(books_cursor)

    # Count the items in the list
    total_count = len(books_list)

    # Convert all the BSON _id to strings so the list can be JSON serialized
    for book in books_list:
        book['_id'] = str(book['_id'])

    # Return the list and the count
    return books_list, total_count

def find_one_book(book_id: str, books_collection):
    """
    Returns a book specified by _id from the MongoDB collection.
    """
    try:
        # Convert the string ID to a BSON ObjectId
        obj_id = ObjectId(book_id)

        # Use mongoDB built in find_one method
        book = books_collection.find_one({'_id': obj_id})

        if book:
            # Process the document appropriately
            book['_id'] = str(book['_id'])

        return book
    except InvalidId:
<<<<<<< HEAD
        return None

def delete_book_by_id(book_id: str, books_collection):
    """
    Soft deletes a book specified by _id from the MongoDB collection
    and returns the updated document if it exists or None otherwise.
    """
    try:
        obj_id = ObjectId(book_id)
        # Use find_one_and_update to perform the soft delete
        updated_book = books_collection.find_one_and_update(
            {'_id': obj_id},
            {'$set': {'state': 'deleted'}},
            # This option tells MongoDB to return the document AFTER the update
            return_document=ReturnDocument.AFTER
        )

        # Process the _id for JSON serialization before returning
        if updated_book:
            updated_book['_id'] = str(updated_book['_id'])

        return updated_book
    except InvalidId:
=======
>>>>>>> cae36970
        return None<|MERGE_RESOLUTION|>--- conflicted
+++ resolved
@@ -1,9 +1,6 @@
 """Module containing pymongo helper functions."""
 from bson.objectid import ObjectId, InvalidId
-<<<<<<< HEAD
 from pymongo import ReturnDocument
-=======
->>>>>>> cae36970
 
 def insert_book_to_mongo(new_book, books_collection):
     """Add a new book to the MongoDB collection."""
@@ -49,7 +46,6 @@
 
         return book
     except InvalidId:
-<<<<<<< HEAD
         return None
 
 def delete_book_by_id(book_id: str, books_collection):
@@ -73,6 +69,4 @@
 
         return updated_book
     except InvalidId:
-=======
->>>>>>> cae36970
-        return None+        return None
